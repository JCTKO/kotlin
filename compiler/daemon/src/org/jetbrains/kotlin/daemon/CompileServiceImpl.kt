/*
 * Copyright 2010-2015 JetBrains s.r.o.
 *
 * Licensed under the Apache License, Version 2.0 (the "License");
 * you may not use this file except in compliance with the License.
 * You may obtain a copy of the License at
 *
 * http://www.apache.org/licenses/LICENSE-2.0
 *
 * Unless required by applicable law or agreed to in writing, software
 * distributed under the License is distributed on an "AS IS" BASIS,
 * WITHOUT WARRANTIES OR CONDITIONS OF ANY KIND, either express or implied.
 * See the License for the specific language governing permissions and
 * limitations under the License.
 */

package org.jetbrains.kotlin.daemon

import com.intellij.openapi.vfs.impl.ZipHandler
import com.intellij.openapi.vfs.impl.jar.CoreJarFileSystem
import org.jetbrains.kotlin.cli.common.CLICompiler
import org.jetbrains.kotlin.cli.common.ExitCode
import org.jetbrains.kotlin.cli.common.KOTLIN_COMPILER_ENVIRONMENT_KEEPALIVE_PROPERTY
import org.jetbrains.kotlin.cli.jvm.compiler.KotlinCoreEnvironment
import org.jetbrains.kotlin.config.Services
import org.jetbrains.kotlin.daemon.common.*
import org.jetbrains.kotlin.load.kotlin.incremental.components.IncrementalCompilationComponents
import org.jetbrains.kotlin.progress.CompilationCanceledStatus
import org.jetbrains.kotlin.utils.addToStdlib.check
import java.io.BufferedOutputStream
import java.io.File
import java.io.PrintStream
import java.rmi.NoSuchObjectException
import java.rmi.registry.Registry
import java.rmi.server.UnicastRemoteObject
import java.util.*
import java.util.concurrent.TimeUnit
import java.util.concurrent.atomic.AtomicBoolean
import java.util.concurrent.atomic.AtomicInteger
import java.util.concurrent.locks.ReentrantReadWriteLock
import java.util.logging.Level
import java.util.logging.Logger
import kotlin.comparisons.compareBy
import kotlin.comparisons.reversed
import kotlin.concurrent.read
import kotlin.concurrent.schedule
import kotlin.concurrent.write

fun nowSeconds() = TimeUnit.NANOSECONDS.toSeconds(System.nanoTime())

interface CompilerSelector {
    operator fun get(targetPlatform: CompileService.TargetPlatform): CLICompiler<*>
}

interface EventManger {
    fun onCompilationFinished(f : () -> Unit)
}

private class EventMangerImpl : EventManger {
    private val onCompilationFinished = arrayListOf<() -> Unit>()

    override fun onCompilationFinished(f: () -> Unit) {
        onCompilationFinished.add(f)
    }

    fun fireCompilationFinished() {
        onCompilationFinished.forEach { it() }
    }
}

class CompileServiceImpl(
        val registry: Registry,
        val compiler: CompilerSelector,
        val compilerId: CompilerId,
        val daemonOptions: DaemonOptions,
        val daemonJVMOptions: DaemonJVMOptions,
        val port: Int,
        val timer: Timer,
        val onShutdown: () -> Unit
) : CompileService {

    init {
        System.setProperty(KOTLIN_COMPILER_ENVIRONMENT_KEEPALIVE_PROPERTY, "true")
    }

    // wrapped in a class to encapsulate alive check logic
    private class ClientOrSessionProxy(val aliveFlagPath: String?) {
        val registered = nowSeconds()
        val secondsSinceRegistered: Long get() = nowSeconds() - registered
        val isAlive: Boolean get() = aliveFlagPath?.let { File(it).exists() } ?: true // assuming that if no file was given, the client is alive
    }

    private val sessionsIdCounter = AtomicInteger(0)
    private val compilationsCounter = AtomicInteger(0)
    private val internalRng = Random()

    private val classpathWatcher = LazyClasspathWatcher(compilerId.compilerClasspath)

    enum class Aliveness {
        // !!! ordering of values is used in state comparison
        Dying, LastSession, Alive
    }

    // TODO: encapsulate operations on state here
    private val state = object {

        val clientProxies: MutableSet<ClientOrSessionProxy> = hashSetOf()
        val sessions: MutableMap<Int, ClientOrSessionProxy> = hashMapOf()

        val delayedShutdownQueued = AtomicBoolean(false)

        var alive = AtomicInteger(Aliveness.Alive.ordinal)
    }

    @Volatile private var _lastUsedSeconds = nowSeconds()
    val lastUsedSeconds: Long get() = if (rwlock.isWriteLocked || rwlock.readLockCount - rwlock.readHoldCount > 0) nowSeconds() else _lastUsedSeconds

    private val log by lazy { Logger.getLogger("compiler") }

    private val rwlock = ReentrantReadWriteLock()

    private var runFile: File

    init {
        val runFileDir = File(daemonOptions.runFilesPathOrDefault)
        runFileDir.mkdirs()
        runFile = File(runFileDir,
                       makeRunFilenameString(timestamp = "%tFT%<tH-%<tM-%<tS.%<tLZ".format(Calendar.getInstance(TimeZone.getTimeZone("Z"))),
                                             digest = compilerId.compilerClasspath.map { File(it).absolutePath }.distinctStringsDigest().toHexString(),
                                             port = port.toString()))
        try {
            if (!runFile.createNewFile()) throw Exception("createNewFile returned false")
        } catch (e: Exception) {
            throw IllegalStateException("Unable to create run file '${runFile.absolutePath}'", e)
        }
        runFile.deleteOnExit()
    }

    // RMI-exposed API

    override fun getDaemonOptions(): CompileService.CallResult<DaemonOptions> = ifAlive { daemonOptions }

    override fun getDaemonJVMOptions(): CompileService.CallResult<DaemonJVMOptions> = ifAlive { daemonJVMOptions }

    override fun registerClient(aliveFlagPath: String?): CompileService.CallResult<Nothing> = ifAlive_Nothing {
        synchronized(state.clientProxies) {
            state.clientProxies.add(ClientOrSessionProxy(aliveFlagPath))
        }
    }

    override fun getClients(): CompileService.CallResult<List<String>> = ifAlive {
        synchronized(state.clientProxies) {
            state.clientProxies.mapNotNull { it.aliveFlagPath }
        }
    }

    // TODO: consider tying a session to a client and use this info to cleanup
    override fun leaseCompileSession(aliveFlagPath: String?): CompileService.CallResult<Int> = ifAlive(minAliveness = Aliveness.Alive) {
        // fighting hypothetical integer wrapping
        var newId = sessionsIdCounter.incrementAndGet()
        val session = ClientOrSessionProxy(aliveFlagPath)
        for (attempt in 1..100) {
            if (newId != CompileService.NO_SESSION) {
                synchronized(state.sessions) {
                    if (!state.sessions.containsKey(newId)) {
                        state.sessions.put(newId, session)
                        log.info("leased a new session $newId, client alive file: $aliveFlagPath")
                        return@ifAlive newId
                    }
                }
            }
            // assuming wrap, jumping to random number to reduce probability of further clashes
            newId = sessionsIdCounter.addAndGet(internalRng.nextInt())
        }
        throw IllegalStateException("Invalid state or algorithm error")
    }

    override fun releaseCompileSession(sessionId: Int) = ifAlive_Nothing(minAliveness = Aliveness.LastSession) {
        synchronized(state.sessions) {
            state.sessions.remove(sessionId)
            log.info("cleaning after session $sessionId")
            clearJarCache()
            if (state.sessions.isEmpty()) {
                // TODO: and some goes here
            }
        }
        timer.schedule(0) {
            periodicAndAfterSessionCheck()
        }
    }

    override fun checkCompilerId(expectedCompilerId: CompilerId): Boolean =
            (compilerId.compilerVersion.isEmpty() || compilerId.compilerVersion == expectedCompilerId.compilerVersion) &&
            (compilerId.compilerClasspath.all { expectedCompilerId.compilerClasspath.contains(it) }) &&
            !classpathWatcher.isChanged

    override fun getUsedMemory(): CompileService.CallResult<Long> = ifAlive { usedMemory(withGC = true) }

    override fun shutdown(): CompileService.CallResult<Nothing> = ifAliveExclusive_Nothing(minAliveness = Aliveness.LastSession, ignoreCompilerChanged = true) {
        shutdownImpl()
    }

    override fun scheduleShutdown(graceful: Boolean): CompileService.CallResult<Boolean> = ifAlive(minAliveness = Aliveness.Alive) {
        if (!graceful || state.alive.compareAndSet(Aliveness.Alive.ordinal, Aliveness.LastSession.ordinal)) {
            timer.schedule(0) {
                ifAliveExclusive(minAliveness = Aliveness.LastSession, ignoreCompilerChanged = true) {
                    if (!graceful || state.sessions.isEmpty()) {
                        shutdownImpl()
                    }
                    else {
                        log.info("Some sessions are active, waiting for them to finish")
                    }
                }
            }
            true
        }
        else false
    }

    override fun remoteCompile(sessionId: Int,
                               targetPlatform: CompileService.TargetPlatform,
                               args: Array<out String>,
                               servicesFacade: CompilerCallbackServicesFacade,
                               compilerOutputStream: RemoteOutputStream,
                               outputFormat: CompileService.OutputFormat,
                               serviceOutputStream: RemoteOutputStream,
                               operationsTracer: RemoteOperationsTracer?
    ): CompileService.CallResult<Int> =
            doCompile(sessionId, args, compilerOutputStream, serviceOutputStream, operationsTracer) { printStream, eventManager, profiler ->
                when (outputFormat) {
                    CompileService.OutputFormat.PLAIN -> compiler[targetPlatform].exec(printStream, *args)
                    CompileService.OutputFormat.XML -> compiler[targetPlatform].execAndOutputXml(printStream, createCompileServices(servicesFacade, eventManager, profiler), *args)
                }
            }

    override fun remoteIncrementalCompile(sessionId: Int,
                                          targetPlatform: CompileService.TargetPlatform,
                                          args: Array<out String>,
                                          servicesFacade: CompilerCallbackServicesFacade,
                                          compilerOutputStream: RemoteOutputStream,
                                          compilerOutputFormat: CompileService.OutputFormat,
                                          serviceOutputStream: RemoteOutputStream,
                                          operationsTracer: RemoteOperationsTracer?
    ): CompileService.CallResult<Int> =
            doCompile(sessionId, args, compilerOutputStream, serviceOutputStream, operationsTracer) { printStream, eventManager, profiler ->
                when (compilerOutputFormat) {
                    CompileService.OutputFormat.PLAIN -> throw NotImplementedError("Only XML output is supported in remote incremental compilation")
                    CompileService.OutputFormat.XML -> compiler[targetPlatform].execAndOutputXml(printStream, createCompileServices(servicesFacade, eventManager, profiler), *args)
                }
            }

    // internal implementation stuff

    // TODO: consider matching compilerId coming from outside with actual one
    //    private val selfCompilerId by lazy {
    //        CompilerId(
    //                compilerClasspath = System.getProperty("java.class.path")
    //                                            ?.split(File.pathSeparator)
    //                                            ?.map { File(it) }
    //                                            ?.filter { it.exists() }
    //                                            ?.map { it.absolutePath }
    //                                    ?: listOf(),
    //                compilerVersion = loadKotlinVersionFromResource()
    //        )
    //    }

    init {
        // assuming logically synchronized
        try {
            // cleanup for the case of incorrect restart and many other situations
            UnicastRemoteObject.unexportObject(this, false)
        }
        catch (e: NoSuchObjectException) {
            // ignoring if object already exported
        }

        val stub = UnicastRemoteObject.exportObject(this, port, LoopbackNetworkInterface.clientLoopbackSocketFactory, LoopbackNetworkInterface.serverLoopbackSocketFactory) as CompileService
        registry.rebind (COMPILER_SERVICE_RMI_NAME, stub);

        timer.schedule(0) {
            initiateElections()
        }
        timer.schedule(delay = DAEMON_PERIODIC_CHECK_INTERVAL_MS, period = DAEMON_PERIODIC_CHECK_INTERVAL_MS) {
            try {
                periodicAndAfterSessionCheck()
            }
            catch (e: Exception) {
                System.err.println("Exception in timer thread: " + e.message)
                e.printStackTrace(System.err)
                log.log(Level.SEVERE, "Exception in timer thread", e)
            }
        }
    }


    private fun periodicAndAfterSessionCheck() {

        ifAlive_Nothing(minAliveness = Aliveness.LastSession) {

            // 1. check if unused for a timeout - shutdown
            if (shutdownCondition({ daemonOptions.autoshutdownUnusedSeconds != COMPILE_DAEMON_TIMEOUT_INFINITE_S && compilationsCounter.get() == 0 && nowSeconds() - lastUsedSeconds > daemonOptions.autoshutdownUnusedSeconds },
                                  "Unused timeout exceeded ${daemonOptions.autoshutdownUnusedSeconds}s, shutting down")) {
                shutdown()
            }
            else {
                synchronized(state.sessions) {
                    // 2. check if any session hanged - clean
                    // making copy of the list before calling release
                    state.sessions.filterValues { !it.isAlive }.keys.toList()
                }.forEach { releaseCompileSession(it) }

                // 3. check if in graceful shutdown state and all sessions are closed
                if (shutdownCondition({ state.alive.get() == Aliveness.LastSession.ordinal && state.sessions.none()}, "All sessions finished, shutting down")) {
                    shutdown()
                }

                // 4. clean dead clients, then check if any left - conditional shutdown (with small delay)
                    synchronized(state.clientProxies) { state.clientProxies.removeAll(state.clientProxies.filter { !it.isAlive }) }
                if (state.clientProxies.isEmpty() && compilationsCounter.get() > 0 && !state.delayedShutdownQueued.get()) {
                    log.info("No more clients left, delayed shutdown in ${daemonOptions.shutdownDelayMilliseconds}ms")
                    shutdownWithDelay()
                }
                // 5. check idle timeout - shutdown
                if (shutdownCondition({ daemonOptions.autoshutdownIdleSeconds != COMPILE_DAEMON_TIMEOUT_INFINITE_S && nowSeconds() - lastUsedSeconds > daemonOptions.autoshutdownIdleSeconds },
                                      "Idle timeout exceeded ${daemonOptions.autoshutdownIdleSeconds}s, shutting down") ||
                    // 6. discovery file removed - shutdown
                    shutdownCondition({ !runFile.exists() }, "Run file removed, shutting down") ||
                    // 7. compiler changed (seldom check) - shutdown
                    // TODO: could be too expensive anyway, consider removing this check
                    shutdownCondition({ classpathWatcher.isChanged }, "Compiler changed")) {
                    shutdown()
                }
            }
        }
    }


    private fun initiateElections() {

        ifAlive_Nothing {

            val aliveWithOpts = walkDaemons(File(daemonOptions.runFilesPathOrDefault), compilerId, filter = { f, p -> p != port }, report = { lvl, msg -> log.info(msg) })
                    .map { Pair(it, it.getDaemonJVMOptions()) }
                    .filter { it.second.isGood }
                    .sortedWith(compareBy(DaemonJVMOptionsMemoryComparator().reversed(), { it.second.get() }))
            if (aliveWithOpts.any()) {
                val fattestOpts = aliveWithOpts.first().second.get()
                // second part of the condition means that we prefer other daemon if is "equal" to the current one
                if (fattestOpts memorywiseFitsInto daemonJVMOptions && !(daemonJVMOptions memorywiseFitsInto fattestOpts)) {
                    // all others are smaller that me, take overs' clients and shut them down
                    aliveWithOpts.forEach {
                        it.first.getClients().check { it.isGood }?.let {
                            it.get().forEach { registerClient(it) }
                        }
                        it.first.scheduleShutdown(true)
                    }
                }
                else if (daemonJVMOptions memorywiseFitsInto fattestOpts) {
                    // there is at least one bigger, handover my clients to it and shutdown
                    scheduleShutdown(true)
                    aliveWithOpts.first().first.let { fattest ->
                        getClients().check { it.isGood }?.let {
                            it.get().forEach { fattest.registerClient(it) }
                        }
                    }
                }
                // else - do nothing, all daemons are staying
                // TODO: implement some behaviour here, e.g.:
                //   - shutdown/takeover smaller daemon
                //   - run (or better persuade client to run) a bigger daemon (in fact may be even simple shutdown will do, because of client's daemon choosing logic)
            }
        }
    }

    private fun shutdownImpl() {
        log.info("Shutdown started")
        state.alive.set(Aliveness.Dying.ordinal)
        UnicastRemoteObject.unexportObject(this, true)
        log.info("Shutdown complete")
        onShutdown()
    }

    private fun shutdownWithDelay() {
        state.delayedShutdownQueued.set(true)
        val currentCompilationsCount = compilationsCounter.get()
        timer.schedule(daemonOptions.shutdownDelayMilliseconds) {
            state.delayedShutdownQueued.set(false)
            if (currentCompilationsCount == compilationsCounter.get()) {
                log.fine("Execute delayed shutdown")
                shutdown()
            }
            else {
                log.info("Cancel delayed shutdown due to new client")
            }
        }
    }

    private inline fun shutdownCondition(check: () -> Boolean, message: String): Boolean {
        val res = check()
        if (res) {
            log.info(message)
        }
        return res
    }

    private fun doCompile(sessionId: Int,
                          args: Array<out String>,
                          compilerMessagesStreamProxy: RemoteOutputStream,
                          serviceOutputStreamProxy: RemoteOutputStream,
                          operationsTracer: RemoteOperationsTracer?,
                          body: (PrintStream, EventManger, Profiler) -> ExitCode): CompileService.CallResult<Int> =
            ifAlive {

                operationsTracer?.before("compile")
                compilationsCounter.incrementAndGet()
                val rpcProfiler = if (daemonOptions.reportPerf) WallAndThreadTotalProfiler() else DummyProfiler()
                val eventManger = EventMangerImpl()
                val compilerMessagesStream = PrintStream(BufferedOutputStream(RemoteOutputStreamClient(compilerMessagesStreamProxy, rpcProfiler), 4096))
                val serviceOutputStream = PrintStream(BufferedOutputStream(RemoteOutputStreamClient(serviceOutputStreamProxy, rpcProfiler), 4096))
                try {
                    checkedCompile(args, serviceOutputStream, rpcProfiler) {
                        val res = body(compilerMessagesStream, eventManger, rpcProfiler).code
                        _lastUsedSeconds = nowSeconds()
                        res
                    }
                }
                finally {
                    serviceOutputStream.flush()
                    compilerMessagesStream.flush()
                    eventManger.fireCompilationFinished()
                    operationsTracer?.after("compile")
                }
            }

    private fun createCompileServices(facade: CompilerCallbackServicesFacade, eventManger: EventManger, rpcProfiler: Profiler): Services {
        val builder = Services.Builder()
        if (facade.hasIncrementalCaches() || facade.hasLookupTracker()) {
            builder.register(IncrementalCompilationComponents::class.java, RemoteIncrementalCompilationComponentsClient(facade, eventManger, rpcProfiler))
        }
        if (facade.hasCompilationCanceledStatus()) {
            builder.register(CompilationCanceledStatus::class.java, RemoteCompilationCanceledStatusClient(facade, rpcProfiler))
        }
        return builder.build()
    }


    private fun<R> checkedCompile(args: Array<out String>, serviceOut: PrintStream, rpcProfiler: Profiler, body: () -> R): R {
        try {
            if (args.none())
                throw IllegalArgumentException("Error: empty arguments list.")
            log.info("Starting compilation with args: " + args.joinToString(" "))

            val profiler = if (daemonOptions.reportPerf) WallAndThreadAndMemoryTotalProfiler(withGC = false) else DummyProfiler()

            val res = profiler.withMeasure(null, body)

            val endMem = if (daemonOptions.reportPerf) usedMemory(withGC = false) else 0L

            log.info("Done with result " + res.toString())

            if (daemonOptions.reportPerf) {
                fun Long.ms() = TimeUnit.NANOSECONDS.toMillis(this)
                fun Long.kb() = this / 1024
                val pc = profiler.getTotalCounters()
                val rpc = rpcProfiler.getTotalCounters()

                "PERF: Compile on daemon: ${pc.time.ms()} ms; thread: user ${pc.threadUserTime.ms()} ms, sys ${(pc.threadTime - pc.threadUserTime).ms()} ms; rpc: ${rpc.count} calls, ${rpc.time.ms()} ms, thread ${rpc.threadTime.ms()} ms; memory: ${endMem.kb()} kb (${"%+d".format(pc.memory.kb())} kb)".let {
                    serviceOut.println(it)
                    log.info(it)
                }

                // this will only be reported if if appropriate (e.g. ByClass) profiler is used
                for ((obj, counters) in rpcProfiler.getCounters()) {
                    "PERF: rpc by $obj: ${counters.count} calls, ${counters.time.ms()} ms, thread ${counters.threadTime.ms()} ms".let {
                        serviceOut.println(it)
                        log.info(it)
                    }
                }
            }
            return res
        }
        // TODO: consider possibilities to handle OutOfMemory
        catch (e: Exception) {
            log.info("Error: $e")
            throw e
        }
    }

    private fun clearJarCache() {
<<<<<<< HEAD
        ZipHandler.clearFileAccessorCache()
        (KotlinCoreEnvironment.applicationEnvironment?.jarFileSystem as? CoreJarFileSystem)?.clearHandlersCache()
=======
//        ZipHandler.clearFileAccessorCache()
        val classloader = javaClass.classLoader
        // TODO: replace the following code with direct call to CoreJarFileSystem.<clearCache> as soon as it will be available (hopefully in 15.02)
        try {
            KotlinCoreEnvironment.applicationEnvironment?.jarFileSystem.let { jarfs ->
                val jarfsClass = classloader.loadClass("com.intellij.openapi.vfs.impl.jar.CoreJarFileSystem")
                val privateHandlersField = jarfsClass.getDeclaredField("myHandlers")
                privateHandlersField.isAccessible = true
                privateHandlersField.get(jarfs)?.let {
                    val clearMethod = privateHandlersField.type.getMethod("clear")
                    if (clearMethod != null) {
                        clearMethod.invoke(it)
                        log.info("successfully cleared com.intellij.openapi.vfs.impl.jar.CoreJarFileSystem.myHandlers")
                    }
                    else {
                        log.info("unable to access com.intellij.openapi.vfs.impl.jar.CoreJarFileSystem.myHandlers.clear")
                    }
                } ?: log.info("unable to access CoreJarFileSystem.myHandlers (${privateHandlersField.get(jarfs)})")
            }
        }
        catch (e: Exception) {
            log.log(Level.SEVERE, "error clearing CoreJarFileSystem", e)
        }
>>>>>>> 99c5ec7e
    }

    // copied (with edit) from gradle plugin
    private fun callVoidStaticMethod(classFqName: String, methodName: String) {
        // compiler classloader == current classloader for now
        // TODO: consider abstracting classloader, for easier changing it for a compiler
        val cls = this.javaClass.classLoader.loadClass(classFqName)

        val method = cls.getMethod(methodName)

        method.invoke(null)
    }

    private fun<R> ifAlive(minAliveness: Aliveness = Aliveness.Alive, ignoreCompilerChanged: Boolean = false, body: () -> R): CompileService.CallResult<R> = rwlock.read {
        ifAliveChecksImpl(minAliveness, ignoreCompilerChanged) { CompileService.CallResult.Good(body()) }
    }

    // TODO: find how to implement it without using unique name for this variant; making name deliberately ugly meanwhile
    private fun ifAlive_Nothing(minAliveness: Aliveness = Aliveness.Alive, ignoreCompilerChanged: Boolean = false, body: () -> Unit): CompileService.CallResult<Nothing> = rwlock.read {
        ifAliveChecksImpl(minAliveness, ignoreCompilerChanged) {
            body()
            CompileService.CallResult.Ok()
        }
    }

    private fun<R> ifAliveExclusive(minAliveness: Aliveness = Aliveness.Alive, ignoreCompilerChanged: Boolean = false, body: () -> R): CompileService.CallResult<R> = rwlock.write {
        ifAliveChecksImpl(minAliveness, ignoreCompilerChanged) { CompileService.CallResult.Good(body()) }
    }

    // see comment to ifAliveNothing
    private fun<R> ifAliveExclusive_Nothing(minAliveness: Aliveness = Aliveness.Alive, ignoreCompilerChanged: Boolean = false, body: () -> Unit): CompileService.CallResult<R> = rwlock.write {
        ifAliveChecksImpl(minAliveness, ignoreCompilerChanged) {
            body()
            CompileService.CallResult.Ok()

        }
    }

    inline private fun<R> ifAliveChecksImpl(minAliveness: Aliveness = Aliveness.Alive, ignoreCompilerChanged: Boolean = false, body: () -> CompileService.CallResult<R>): CompileService.CallResult<R> =
        when {
            state.alive.get() < minAliveness.ordinal -> CompileService.CallResult.Dying()
            !ignoreCompilerChanged && classpathWatcher.isChanged -> {
                log.info("Compiler changed, scheduling shutdown")
                timer.schedule(0) { shutdown() }
                CompileService.CallResult.Dying()
            }
            else -> {
                try {
                    body()
                }
                catch (e: Exception) {
                    log.log(Level.SEVERE, "Exception", e)
                    CompileService.CallResult.Error(e.message ?: "unknown")
                }
            }
        }
}<|MERGE_RESOLUTION|>--- conflicted
+++ resolved
@@ -16,8 +16,6 @@
 
 package org.jetbrains.kotlin.daemon
 
-import com.intellij.openapi.vfs.impl.ZipHandler
-import com.intellij.openapi.vfs.impl.jar.CoreJarFileSystem
 import org.jetbrains.kotlin.cli.common.CLICompiler
 import org.jetbrains.kotlin.cli.common.ExitCode
 import org.jetbrains.kotlin.cli.common.KOTLIN_COMPILER_ENVIRONMENT_KEEPALIVE_PROPERTY
@@ -487,11 +485,10 @@
     }
 
     private fun clearJarCache() {
-<<<<<<< HEAD
+        /*
         ZipHandler.clearFileAccessorCache()
         (KotlinCoreEnvironment.applicationEnvironment?.jarFileSystem as? CoreJarFileSystem)?.clearHandlersCache()
-=======
-//        ZipHandler.clearFileAccessorCache()
+        */
         val classloader = javaClass.classLoader
         // TODO: replace the following code with direct call to CoreJarFileSystem.<clearCache> as soon as it will be available (hopefully in 15.02)
         try {
@@ -514,7 +511,6 @@
         catch (e: Exception) {
             log.log(Level.SEVERE, "error clearing CoreJarFileSystem", e)
         }
->>>>>>> 99c5ec7e
     }
 
     // copied (with edit) from gradle plugin
