/*
 * Copyright 2010-2015 JetBrains s.r.o.
 *
 * Licensed under the Apache License, Version 2.0 (the "License");
 * you may not use this file except in compliance with the License.
 * You may obtain a copy of the License at
 *
 * http://www.apache.org/licenses/LICENSE-2.0
 *
 * Unless required by applicable law or agreed to in writing, software
 * distributed under the License is distributed on an "AS IS" BASIS,
 * WITHOUT WARRANTIES OR CONDITIONS OF ANY KIND, either express or implied.
 * See the License for the specific language governing permissions and
 * limitations under the License.
 */

package org.jetbrains.kotlin.idea.core

import com.intellij.codeInsight.CodeInsightSettings
import com.intellij.openapi.progress.ProgressManager
import com.intellij.psi.PsiFile
import com.intellij.psi.PsiModifier
import com.intellij.psi.search.GlobalSearchScope
import com.intellij.psi.search.PsiShortNamesCache
import com.intellij.psi.stubs.StringStubIndexExtension
import com.intellij.util.Processor
import com.intellij.util.indexing.IdFilter
import org.jetbrains.kotlin.descriptors.CallableDescriptor
import org.jetbrains.kotlin.descriptors.ClassDescriptor
import org.jetbrains.kotlin.descriptors.ClassKind
import org.jetbrains.kotlin.descriptors.DeclarationDescriptor
import org.jetbrains.kotlin.idea.caches.resolve.getJavaFieldDescriptor
import org.jetbrains.kotlin.idea.caches.resolve.getJavaMethodDescriptor
import org.jetbrains.kotlin.idea.caches.resolve.resolveImportReference
import org.jetbrains.kotlin.idea.caches.resolve.resolveToDescriptor
import org.jetbrains.kotlin.idea.core.extension.KotlinIndicesHelperExtension
import org.jetbrains.kotlin.idea.imports.importableFqName
import org.jetbrains.kotlin.idea.resolve.ResolutionFacade
import org.jetbrains.kotlin.idea.stubindex.*
import org.jetbrains.kotlin.idea.util.CallType
import org.jetbrains.kotlin.idea.util.CallTypeAndReceiver
import org.jetbrains.kotlin.idea.util.receiverTypes
import org.jetbrains.kotlin.idea.util.substituteExtensionIfCallable
import org.jetbrains.kotlin.incremental.components.NoLookupLocation
import org.jetbrains.kotlin.lexer.KtTokens
import org.jetbrains.kotlin.load.java.descriptors.SamAdapterDescriptor
import org.jetbrains.kotlin.name.FqName
import org.jetbrains.kotlin.psi.KtCallableDeclaration
import org.jetbrains.kotlin.psi.KtExpression
import org.jetbrains.kotlin.psi.KtFile
import org.jetbrains.kotlin.psi.KtObjectDeclaration
import org.jetbrains.kotlin.resolve.BindingContext
import org.jetbrains.kotlin.resolve.isHiddenInResolution
import org.jetbrains.kotlin.resolve.lazy.ResolveSessionUtils
import org.jetbrains.kotlin.resolve.scopes.DescriptorKindFilter
import org.jetbrains.kotlin.types.KotlinType
import org.jetbrains.kotlin.utils.addIfNotNull
import org.jetbrains.kotlin.utils.addToStdlib.singletonOrEmptyList
import java.util.*

class KotlinIndicesHelper(
        private val resolutionFacade: ResolutionFacade,
        private val scope: GlobalSearchScope,
        visibilityFilter: (DeclarationDescriptor) -> Boolean,
        applyExcludeSettings: Boolean = true,
        private val filterOutPrivate: Boolean = true
) {

    private val moduleDescriptor = resolutionFacade.moduleDescriptor
    private val project = resolutionFacade.project

    private val descriptorFilter: (DeclarationDescriptor) -> Boolean = filter@ {
        if (it.isHiddenInResolution()) return@filter false
        if (!visibilityFilter(it)) return@filter false
        if (applyExcludeSettings && isExcludedFromAutoImport(it)) return@filter false
        true
    }

    fun getTopLevelCallablesByName(name: String): Collection<CallableDescriptor> {
        val declarations = HashSet<KtCallableDeclaration>()
        declarations.addTopLevelNonExtensionCallablesByName(KotlinFunctionShortNameIndex.getInstance(), name)
        declarations.addTopLevelNonExtensionCallablesByName(KotlinPropertyShortNameIndex.getInstance(), name)
        return declarations
                .flatMap { it.resolveToDescriptorsWithHack() }
                .filter { it.extensionReceiverParameter == null && descriptorFilter(it) }
    }

    private fun MutableSet<KtCallableDeclaration>.addTopLevelNonExtensionCallablesByName(
            index: StringStubIndexExtension<out KtCallableDeclaration>,
            name: String
    ) {
        index.get(name, project, scope).filterTo(this) { it.parent is KtFile && it.receiverTypeReference == null }
    }

    fun processTopLevelCallables(nameFilter: (String) -> Boolean, processor: (CallableDescriptor) -> Unit) {
        fun processIndex(index: StringStubIndexExtension<out KtCallableDeclaration>) {
            for (key in index.getAllKeys(project)) {
                ProgressManager.checkCanceled()
                if (!nameFilter(key.substringAfterLast('.', key))) continue

                for (declaration in index.get(key, project, scope)) {
                    if (declaration.receiverTypeReference != null) continue
                    if (filterOutPrivate && declaration.hasModifier(KtTokens.PRIVATE_KEYWORD)) continue

                    for (descriptor in declaration.resolveToDescriptorsWithHack()) {
                        if (descriptorFilter(descriptor)) {
                            processor(descriptor)
                        }
                    }
                }
            }
        }
        processIndex(KotlinTopLevelFunctionFqnNameIndex.getInstance())
        processIndex(KotlinTopLevelPropertyFqnNameIndex.getInstance())
    }

    fun getCallableTopLevelExtensions(
            callTypeAndReceiver: CallTypeAndReceiver<*, *>,
            position: KtExpression,
            bindingContext: BindingContext,
            nameFilter: (String) -> Boolean
    ): Collection<CallableDescriptor> {
        val receiverTypes = callTypeAndReceiver.receiverTypes(bindingContext, position, moduleDescriptor, resolutionFacade, predictableSmartCastsOnly = false)
                            ?: return emptyList()
        return getCallableTopLevelExtensions(callTypeAndReceiver, receiverTypes, nameFilter)
    }

    fun getCallableTopLevelExtensions(
            callTypeAndReceiver: CallTypeAndReceiver<*, *>,
            receiverTypes: Collection<KotlinType>,
            nameFilter: (String) -> Boolean
    ): Collection<CallableDescriptor> {
        if (receiverTypes.isEmpty()) return emptyList()

        val receiverTypeNames = HashSet<String>()
        receiverTypes.forEach { receiverTypeNames.addTypeNames(it) }

        val index = KotlinTopLevelExtensionsByReceiverTypeIndex.INSTANCE

        val declarations = index.getAllKeys(project)
                .asSequence()
                .filter {
                    ProgressManager.checkCanceled()
                    KotlinTopLevelExtensionsByReceiverTypeIndex.receiverTypeNameFromKey(it) in receiverTypeNames
                        && nameFilter(KotlinTopLevelExtensionsByReceiverTypeIndex.callableNameFromKey(it))
                }
                .flatMap { index.get(it, project, scope).asSequence() }

        val suitableExtensions = findSuitableExtensions(declarations, receiverTypes, callTypeAndReceiver.callType)

        val additionalDescriptors = ArrayList<CallableDescriptor>(0)

        for (extension in KotlinIndicesHelperExtension.getInstances(project)) {
            extension.appendExtensionCallables(additionalDescriptors, moduleDescriptor, receiverTypes, nameFilter)
        }

        return if (additionalDescriptors.isNotEmpty())
            suitableExtensions + additionalDescriptors
        else
            suitableExtensions
    }

    private fun MutableCollection<String>.addTypeNames(type: KotlinType) {
        val constructor = type.constructor
        addIfNotNull(constructor.declarationDescriptor?.name?.asString())
        constructor.supertypes.forEach { addTypeNames(it) }
    }

    /**
     * Check that function or property with the given qualified name can be resolved in given scope and called on given receiver
     */
    private fun findSuitableExtensions(
            declarations: Sequence<KtCallableDeclaration>,
            receiverTypes: Collection<KotlinType>,
            callType: CallType<*>
    ): Collection<CallableDescriptor> {
        val result = LinkedHashSet<CallableDescriptor>()

        fun processDescriptor(descriptor: CallableDescriptor) {
            if (descriptor.extensionReceiverParameter != null && descriptorFilter(descriptor)) {
                result.addAll(descriptor.substituteExtensionIfCallable(receiverTypes, callType))
            }
        }

        declarations.forEach { it.resolveToDescriptorsWithHack().forEach(::processDescriptor) }

        return result
    }

    fun getJvmClassesByName(name: String): Collection<ClassDescriptor> {
        return PsiShortNamesCache.getInstance(project).getClassesByName(name, scope)
                .mapNotNull { it.resolveToDescriptor(resolutionFacade) }
                .filter(descriptorFilter)
                .toSet()
    }

    fun getKotlinClasses(nameFilter: (String) -> Boolean, kindFilter: (ClassKind) -> Boolean): Collection<ClassDescriptor> {
        return KotlinFullClassNameIndex.getInstance().getAllKeys(project).asSequence()
                .map { FqName(it) }
                .filter {
                    ProgressManager.checkCanceled()
                    nameFilter(it.shortName().asString())
                }
                .toList()
                .flatMap { getClassDescriptorsByFQName(it, kindFilter) }
    }

    private fun getClassDescriptorsByFQName(classFQName: FqName, kindFilter: (ClassKind) -> Boolean): Collection<ClassDescriptor> {
        val declarations = KotlinFullClassNameIndex.getInstance()[classFQName.asString(), project, scope]

        if (declarations.isEmpty()) {
            // This fqn is absent in caches, dead or not in scope
            return emptyList()
        }

        // Note: Can't search with psi element as analyzer could be built over temp files
<<<<<<< HEAD
        return ResolveSessionUtils.getClassOrObjectDescriptorsByFqName(moduleDescriptor, classFQName) { descriptor -> kindFilter(descriptor!!.kind) }
=======
        return ResolveSessionUtils.getClassOrObjectDescriptorsByFqName(moduleDescriptor, classFQName) { kindFilter(it!!.kind) }
>>>>>>> 43b176de
                .filter(descriptorFilter)
    }

    fun processObjectMembers(
            descriptorKindFilter: DescriptorKindFilter,
            nameFilter: (String) -> Boolean,
            filter: (KtCallableDeclaration, KtObjectDeclaration) -> Boolean,
            processor: (DeclarationDescriptor) -> Unit
    ) {
        fun processIndex(index: StringStubIndexExtension<out KtCallableDeclaration>) {
            for (name in index.getAllKeys(project)) {
                ProgressManager.checkCanceled()
                if (!nameFilter(name)) continue

                for (declaration in index.get(name, project, scope)) {
                    val objectDeclaration = declaration.parent.parent as? KtObjectDeclaration ?: continue
                    if (objectDeclaration.isObjectLiteral()) continue
                    if (filterOutPrivate && declaration.hasModifier(KtTokens.PRIVATE_KEYWORD)) continue
                    if (!filter(declaration, objectDeclaration)) continue
                    for (descriptor in declaration.resolveToDescriptorsWithHack()) {
                        if (descriptorKindFilter.accepts(descriptor) && descriptorFilter(descriptor)) {
                            processor(descriptor)
                        }
                    }
                }
            }
        }

        if (descriptorKindFilter.kindMask.and(DescriptorKindFilter.FUNCTIONS_MASK) != 0) {
            processIndex(KotlinFunctionShortNameIndex.getInstance())
        }
        if (descriptorKindFilter.kindMask.and(DescriptorKindFilter.VARIABLES_MASK) != 0) {
            processIndex(KotlinPropertyShortNameIndex.getInstance())
        }
    }

    fun processJavaStaticMembers(
            descriptorKindFilter: DescriptorKindFilter,
            nameFilter: (String) -> Boolean,
            processor: (DeclarationDescriptor) -> Unit
    ) {
        val idFilter = IdFilter.getProjectIdFilter(resolutionFacade.project, false)
        val shortNamesCache = PsiShortNamesCache.getInstance(project)

        val methodNamesProcessor = Processor<String> { name ->
            ProgressManager.checkCanceled()
            if (!nameFilter(name)) return@Processor true

            for (method in shortNamesCache.getMethodsByName(name, scope)) {
                if (!method.hasModifierProperty(PsiModifier.STATIC)) continue
                if (filterOutPrivate && method.hasModifierProperty(PsiModifier.PRIVATE)) continue
                if (method.containingClass?.parent !is PsiFile) continue // only top-level classes
                val descriptor = method.getJavaMethodDescriptor(resolutionFacade) ?: continue
                val container = descriptor.containingDeclaration as? ClassDescriptor ?: continue
                if (descriptorKindFilter.accepts(descriptor) && descriptorFilter(descriptor)) {
                    processor(descriptor)

                    // SAM-adapter
                    container.staticScope.getContributedFunctions(descriptor.name, NoLookupLocation.FROM_IDE)
                            .filterIsInstance<SamAdapterDescriptor<*>>()
                            .firstOrNull { it.originForSam.original == descriptor.original }
                            ?.let { processor(it) }
                }
            }
            true
        }
        shortNamesCache.processAllMethodNames(methodNamesProcessor, scope, idFilter)

        val fieldNamesProcessor = Processor<String> { name ->
            ProgressManager.checkCanceled()
            if (!nameFilter(name)) return@Processor true

            for (field in shortNamesCache.getFieldsByName(name, scope)) {
                if (!field.hasModifierProperty(PsiModifier.STATIC)) continue
                if (filterOutPrivate && field.hasModifierProperty(PsiModifier.PRIVATE)) continue
                val descriptor = field.getJavaFieldDescriptor() ?: continue
                if (descriptorKindFilter.accepts(descriptor) && descriptorFilter(descriptor)) {
                    processor(descriptor)
                }
            }
            true
        }
        shortNamesCache.processAllFieldNames(fieldNamesProcessor, scope, idFilter)
    }

    private fun isExcludedFromAutoImport(descriptor: DeclarationDescriptor): Boolean {
        val fqName = descriptor.importableFqName?.asString() ?: return false

        return CodeInsightSettings.getInstance().EXCLUDED_PACKAGES
                .any { excluded -> fqName == excluded || (fqName.startsWith(excluded) && fqName[excluded.length] == '.') }
    }

    private fun KtCallableDeclaration.resolveToDescriptorsWithHack(): Collection<CallableDescriptor> {
        if (getContainingKtFile().isCompiled) { //TODO: it's temporary while resolveToDescriptor does not work for compiled declarations
            return resolutionFacade.resolveImportReference(moduleDescriptor, fqName!!).filterIsInstance<CallableDescriptor>()
        }
        else {
            return (resolutionFacade.resolveToDescriptor(this) as? CallableDescriptor).singletonOrEmptyList()
        }
    }
}
<|MERGE_RESOLUTION|>--- conflicted
+++ resolved
@@ -214,11 +214,7 @@
         }
 
         // Note: Can't search with psi element as analyzer could be built over temp files
-<<<<<<< HEAD
-        return ResolveSessionUtils.getClassOrObjectDescriptorsByFqName(moduleDescriptor, classFQName) { descriptor -> kindFilter(descriptor!!.kind) }
-=======
         return ResolveSessionUtils.getClassOrObjectDescriptorsByFqName(moduleDescriptor, classFQName) { kindFilter(it!!.kind) }
->>>>>>> 43b176de
                 .filter(descriptorFilter)
     }
 
