LineBreakpoint created at delegatedPropertyInClass.kt:8
!JDK_HOME!\bin\java -agentlib:jdwp=transport=dt_socket,address=!HOST_NAME!:!HOST_PORT!,suspend=y,server=n -Dfile.encoding=!FILE_ENCODING! -classpath !APP_PATH!\classes;!KOTLIN_RUNTIME!;!CUSTOM_LIBRARY!;!RT_JAR! delegatedPropertyInClass.DelegatedPropertyInClassPackage
Connected to the target VM, address: '!HOST_NAME!:PORT_NAME!', transport: 'socket'
delegatedPropertyInClass.kt:8
package delegatedPropertyInClass

import kotlin.properties.Delegates

fun main(args: Array<String>) {
    val a = A()
    //Breakpoint!
    args.size
}

class A {
    val prop by MyDelegate()
    val propEx by MyDelegateThrowsException()
}

class MyDelegate {
    fun get(t: Any?, p: PropertyMetadata): Int = 1
}

class MyDelegateThrowsException {
    fun get(t: Any?, p: PropertyMetadata): Int = throw IllegalStateException()
}

// PRINT_FRAME
 frame    = main():8, DelegatedPropertyInClassPackage$@packagePartHASH {delegatedPropertyInClass}
   static   = static = delegatedPropertyInClass.DelegatedPropertyInClassPackage$@packagePartHASH
   local    = args: java.lang.String[] = {java.lang.String[0]@uniqueID}
   local    = a: delegatedPropertyInClass.A = {delegatedPropertyInClass.A@uniqueID}
     field    = prop$delegate: delegatedPropertyInClass.MyDelegate = {delegatedPropertyInClass.MyDelegate@uniqueID} (sp = null)
     field    = prop: int = 1
<<<<<<< HEAD
     field    = propEx$delegate: delegatedPropertyInClass.MyDelegateThrowsException = {delegatedPropertyInClass.MyDelegateThrowsException@uniqueID}
     field    = propEx: java.lang.IllegalStateException = {java.lang.IllegalStateException@uniqueID}"java.lang.IllegalStateException"
       field    = detailMessage: java.lang.String = null
       field    = cause: java.lang.Throwable = {java.lang.IllegalStateException@uniqueID}"java.lang.IllegalStateException"
       field    = stackTrace: java.lang.StackTraceElement[] = null
=======
     field    = propEx$delegate: delegatedPropertyInClass.MyDelegateThrowsException = {delegatedPropertyInClass.MyDelegateThrowsException@uniqueID} (sp = null)
     field    = propEx: java.lang.IllegalStateException = {java.lang.IllegalStateException@uniqueID}java.lang.IllegalStateException
       field    = detailMessage: java.lang.String = null (sp = Throwable.!EXT!)
       field    = cause: java.lang.Throwable = {java.lang.IllegalStateException@uniqueID}java.lang.IllegalStateException (sp = Throwable.!EXT!)
       field    = stackTrace: java.lang.StackTraceElement[] = null (sp = Throwable.!EXT!)
>>>>>>> be5c460b
Disconnected from the target VM, address: '!HOST_NAME!:PORT_NAME!', transport: 'socket'

Process finished with exit code 0<|MERGE_RESOLUTION|>--- conflicted
+++ resolved
@@ -1,7 +1,7 @@
 LineBreakpoint created at delegatedPropertyInClass.kt:8
 !JDK_HOME!\bin\java -agentlib:jdwp=transport=dt_socket,address=!HOST_NAME!:!HOST_PORT!,suspend=y,server=n -Dfile.encoding=!FILE_ENCODING! -classpath !APP_PATH!\classes;!KOTLIN_RUNTIME!;!CUSTOM_LIBRARY!;!RT_JAR! delegatedPropertyInClass.DelegatedPropertyInClassPackage
 Connected to the target VM, address: '!HOST_NAME!:PORT_NAME!', transport: 'socket'
-delegatedPropertyInClass.kt:8
+delegatedPropertyInClass.kt:7
 package delegatedPropertyInClass
 
 import kotlin.properties.Delegates
@@ -32,19 +32,11 @@
    local    = a: delegatedPropertyInClass.A = {delegatedPropertyInClass.A@uniqueID}
      field    = prop$delegate: delegatedPropertyInClass.MyDelegate = {delegatedPropertyInClass.MyDelegate@uniqueID} (sp = null)
      field    = prop: int = 1
-<<<<<<< HEAD
-     field    = propEx$delegate: delegatedPropertyInClass.MyDelegateThrowsException = {delegatedPropertyInClass.MyDelegateThrowsException@uniqueID}
-     field    = propEx: java.lang.IllegalStateException = {java.lang.IllegalStateException@uniqueID}"java.lang.IllegalStateException"
-       field    = detailMessage: java.lang.String = null
-       field    = cause: java.lang.Throwable = {java.lang.IllegalStateException@uniqueID}"java.lang.IllegalStateException"
-       field    = stackTrace: java.lang.StackTraceElement[] = null
-=======
      field    = propEx$delegate: delegatedPropertyInClass.MyDelegateThrowsException = {delegatedPropertyInClass.MyDelegateThrowsException@uniqueID} (sp = null)
      field    = propEx: java.lang.IllegalStateException = {java.lang.IllegalStateException@uniqueID}java.lang.IllegalStateException
        field    = detailMessage: java.lang.String = null (sp = Throwable.!EXT!)
        field    = cause: java.lang.Throwable = {java.lang.IllegalStateException@uniqueID}java.lang.IllegalStateException (sp = Throwable.!EXT!)
        field    = stackTrace: java.lang.StackTraceElement[] = null (sp = Throwable.!EXT!)
->>>>>>> be5c460b
 Disconnected from the target VM, address: '!HOST_NAME!:PORT_NAME!', transport: 'socket'
 
 Process finished with exit code 0