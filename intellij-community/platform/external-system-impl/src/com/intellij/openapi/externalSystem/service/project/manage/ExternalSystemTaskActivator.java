--- conflicted
+++ resolved
@@ -24,14 +24,7 @@
 import com.intellij.openapi.util.Pair;
 import com.intellij.openapi.util.Ref;
 import com.intellij.openapi.util.text.StringUtil;
-<<<<<<< HEAD
-import com.intellij.task.ModuleBuildTask;
-import com.intellij.task.ProjectTaskContext;
-import com.intellij.task.ProjectTaskManager;
-import com.intellij.task.ProjectTaskResult;
-=======
 import com.intellij.task.*;
->>>>>>> 93b17785
 import com.intellij.task.impl.ProjectTaskManagerImpl;
 import com.intellij.task.impl.ProjectTaskManagerListener;
 import com.intellij.task.impl.ProjectTaskScope;
@@ -73,13 +66,8 @@
       }
 
       @Override
-<<<<<<< HEAD
-      public void afterRun(@NotNull ProjectTaskContext context, @NotNull ProjectTaskResult result) throws ExecutionException {
-        if (!doExecuteBuildPhaseTriggers(false, context)) {
-=======
       public void afterRun(@NotNull ProjectTaskManager.Result result) throws ExecutionException {
         if (!doExecuteBuildPhaseTriggers(false, result.getContext())) {
->>>>>>> 93b17785
           throw new ExecutionException("After build triggering task failed");
         }
       }
@@ -110,7 +98,6 @@
     if (taskScope == null) {
       return true;
     }
-<<<<<<< HEAD
 
     Set<String> modulesToBuild = new LinkedHashSet<>();
     Set<String> modulesToRebuild = new LinkedHashSet<>();
@@ -127,36 +114,6 @@
 
     boolean result = true;
     if (myBefore) {
-      if (!modulesToBuild.isEmpty()) {
-        result = runTasks(modulesToBuild, Phase.BEFORE_COMPILE);
-      }
-      if (result && !modulesToRebuild.isEmpty()) {
-        result = runTasks(modulesToRebuild, Phase.BEFORE_COMPILE, Phase.BEFORE_REBUILD);
-      }
-    }
-    else {
-      if (!modulesToBuild.isEmpty()) {
-        result = runTasks(modulesToBuild, Phase.AFTER_COMPILE);
-      }
-      if (result && !modulesToRebuild.isEmpty()) {
-        result = runTasks(modulesToRebuild, Phase.AFTER_COMPILE, Phase.AFTER_REBUILD);
-=======
-
-    Set<String> modulesToBuild = new LinkedHashSet<>();
-    Set<String> modulesToRebuild = new LinkedHashSet<>();
-    for (ModuleBuildTask task : taskScope.getRequestedTasks(ModuleBuildTask.class)) {
-      String projectPath = ExternalSystemApiUtil.getExternalProjectPath(task.getModule());
-      if (projectPath == null) continue;
-      if (task.isIncrementalBuild()) {
-        modulesToBuild.add(projectPath);
-      }
-      else {
-        modulesToRebuild.add(projectPath);
-      }
-    }
-
-    boolean result = true;
-    if (myBefore) {
       if (!modulesToRebuild.isEmpty()) {
         result = runTasks(modulesToRebuild, Phase.BEFORE_REBUILD);
       }
@@ -170,7 +127,6 @@
       }
       if (result && !modulesToBuild.isEmpty()) {
         result = runTasks(modulesToBuild, Phase.AFTER_COMPILE);
->>>>>>> 93b17785
       }
     }
     return result;
