// Copyright 2000-2020 JetBrains s.r.o. Use of this source code is governed by the Apache 2.0 license that can be found in the LICENSE file.
package com.intellij.execution.services;

import com.intellij.execution.services.ServiceModel.ServiceViewItem;
import com.intellij.ide.DataManager;
import com.intellij.ide.projectView.PresentationData;
import com.intellij.navigation.ItemPresentation;
import com.intellij.openapi.Disposable;
import com.intellij.ui.ComponentUtil;
import com.intellij.ui.DoubleClickListener;
import com.intellij.ui.TreeSpeedSearch;
import com.intellij.ui.tree.AsyncTreeModel;
import com.intellij.ui.treeStructure.Tree;
import com.intellij.util.containers.Convertor;
import org.jetbrains.annotations.NotNull;
import org.jetbrains.annotations.Nullable;

import javax.swing.*;
import javax.swing.tree.TreeModel;
import javax.swing.tree.TreePath;
import java.awt.event.MouseEvent;

import static com.intellij.ui.AnimatedIcon.ANIMATION_IN_RENDERER_ALLOWED;

class ServiceViewTree extends Tree {
  private static final Convertor<TreePath, String> DISPLAY_NAME_CONVERTER = path -> {
    Object node = path.getLastPathComponent();
    if (node instanceof ServiceViewItem) {
      return ServiceViewDragHelper.getDisplayName(((ServiceViewItem)node).getViewDescriptor().getPresentation());
    }
    return node.toString();
  };

  private final TreeModel myTreeModel;

  ServiceViewTree(@NotNull TreeModel treeModel, @NotNull Disposable parent) {
    myTreeModel = treeModel;
    AsyncTreeModel asyncTreeModel = new AsyncTreeModel(myTreeModel, parent);
    setModel(asyncTreeModel);
    initTree();
  }

  private void initTree() {
    // look
    setRootVisible(false);
    setShowsRootHandles(true);
    setCellRenderer(new ServiceViewTreeCellRenderer());
    ComponentUtil.putClientProperty(this, ANIMATION_IN_RENDERER_ALLOWED, true);

    // listeners
    new TreeSpeedSearch(this, DISPLAY_NAME_CONVERTER, true);
    ServiceViewTreeLinkMouseListener mouseListener = new ServiceViewTreeLinkMouseListener(this);
    mouseListener.installOn(this);
    new DoubleClickListener() {
      @Override
      protected boolean onDoubleClick(MouseEvent e) {
        TreePath path = getPathForLocation(e.getX(), e.getY());
        if (path == null) return false;

        Object lastComponent = path.getLastPathComponent();
        return myTreeModel.isLeaf(lastComponent) &&
               lastComponent instanceof ServiceViewItem &&
               ((ServiceViewItem)lastComponent).getViewDescriptor().handleDoubleClick(e);
      }
    }.installOn(this);
<<<<<<< HEAD

    // DnD
    //RowsDnDSupport.install(myTree, myTreeModel);
    setDragEnabled(true);
=======
>>>>>>> 93b17785
  }

  private static class ServiceViewTreeCellRenderer extends ServiceViewTreeCellRendererBase {
    private ServiceViewDescriptor myDescriptor;
    private JComponent myComponent;

    @Override
    public void customizeCellRenderer(@NotNull JTree tree,
                                      Object value,
                                      boolean selected,
                                      boolean expanded,
                                      boolean leaf,
                                      int row,
                                      boolean hasFocus) {
      myDescriptor = value instanceof ServiceViewItem ? ((ServiceViewItem)value).getViewDescriptor() : null;
      myComponent = tree;
      super.customizeCellRenderer(tree, value, selected, expanded, leaf, row, hasFocus);
    }

    @Nullable
    @Override
    protected ItemPresentation getPresentation(Object node) {
      // Ensure that value != myTreeModel.getRoot() && !(value instanceof LoadingNode)
      if (!(node instanceof ServiceViewItem)) return null;

      ServiceViewOptions viewOptions = DataManager.getInstance().getDataContext(myComponent).getData(ServiceViewActionUtils.OPTIONS_KEY);
      ServiceViewDescriptor viewDescriptor = ((ServiceViewItem)node).getViewDescriptor();
      ItemPresentation presentation =
        viewOptions == null ? viewDescriptor.getPresentation() : viewDescriptor.getCustomPresentation(viewOptions);
      return presentation instanceof PresentationData ? presentation : new PresentationData(presentation.getPresentableText(),
                                                                                            presentation.getLocationString(),
                                                                                            presentation.getIcon(false),
                                                                                            null);
    }

    @Override
    protected Object getTag(String fragment) {
      return myDescriptor == null ? null : myDescriptor.getPresentationTag(fragment);
    }
  }
}<|MERGE_RESOLUTION|>--- conflicted
+++ resolved
@@ -63,13 +63,6 @@
                ((ServiceViewItem)lastComponent).getViewDescriptor().handleDoubleClick(e);
       }
     }.installOn(this);
-<<<<<<< HEAD
-
-    // DnD
-    //RowsDnDSupport.install(myTree, myTreeModel);
-    setDragEnabled(true);
-=======
->>>>>>> 93b17785
   }
 
   private static class ServiceViewTreeCellRenderer extends ServiceViewTreeCellRendererBase {
